--- conflicted
+++ resolved
@@ -209,14 +209,18 @@
 
 @target_factory.reg_resource
 @attr.s(eq=False)
-<<<<<<< HEAD
 class NetworkSISPMCTLPowerPort(RemoteUSBResource):
     """The NetworkSISPMCTLPowerPort describes a remotely accessible GEMBIRD power port"""
-=======
+    index = attr.ib(default=None, validator=attr.validators.instance_of(int))
+    def __attrs_post_init__(self):
+        self.timeout = 10.0
+        super().__attrs_post_init__()
+
+@target_factory.reg_resource
+@attr.s(eq=False)
 class NetworkYKUSHPowerPort(RemoteUSBResource):
     """The NetworkYKUSHPowerPort describes a remotely YEPKIT YKUSH switchable USB hub"""
     serial = attr.ib(default=None, validator=attr.validators.instance_of(str))
->>>>>>> 28734a71
     index = attr.ib(default=None, validator=attr.validators.instance_of(int))
     def __attrs_post_init__(self):
         self.timeout = 10.0
